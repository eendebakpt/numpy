--- conflicted
+++ resolved
@@ -1189,17 +1189,10 @@
     AssertionError:
     Arrays are not less-ordered
     <BLANKLINE>
-<<<<<<< HEAD
-    Mismatched elements: 1 / 2 (50%)
-    Max absolute difference: 2.
-    Max relative difference: 0.66666667
+
+    (shapes (2,), () mismatch)
      ACTUAL: array([1., 4.])
-     DESIRED: array(3)
-=======
-    (shapes (2,), () mismatch)
-     x: array([1., 4.])
-     y: array(5.)
->>>>>>> dbd30ce5
+     DESIRED: array(5.)
 
     With ``strict=True``, the assertion also fails if the dtypes of the two
     arrays do not match.
@@ -1211,16 +1204,10 @@
     AssertionError:
     Arrays are not less-ordered
     <BLANKLINE>
-<<<<<<< HEAD
-    (shapes (3,), (1,) mismatch)
-     ACTUAL: array([1., 2., 3.])
-     DESIRED: array([4])
-
-=======
+
     (dtypes float64, int64 mismatch)
-     x: array([1., 4.])
-     y: array([5, 5])
->>>>>>> dbd30ce5
+     ACTUAL: array([1., 4.])
+     DESIRED: array([5, 5])
     """
     __tracebackhide__ = True  # Hide traceback for py.test
     assert_array_compare(operator.__lt__, x, y, err_msg=err_msg,
