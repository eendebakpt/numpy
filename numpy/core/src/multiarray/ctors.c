--- conflicted
+++ resolved
@@ -646,14 +646,7 @@
     /* obj is a PEP 3118 buffer */
 #if PY_VERSION_HEX >= 0x02060000
     /* PEP 3118 buffer interface */
-<<<<<<< HEAD
     if (PyObject_CheckBuffer(obj) == 1) {
-=======
-    if (Py_None != obj &&
-        !PyList_CheckExact(obj) &&
-        !PyTuple_CheckExact(obj) &&
-        PyObject_CheckBuffer(obj) == 1) {
->>>>>>> 2a532bc0
         memset(&buffer_view, 0, sizeof(Py_buffer));
         if (PyObject_GetBuffer(obj, &buffer_view, PyBUF_STRIDES) == 0 ||
             PyObject_GetBuffer(obj, &buffer_view, PyBUF_ND) == 0) {
@@ -680,12 +673,8 @@
 #endif
 
     /* obj has the __array_struct__ interface */
-<<<<<<< HEAD
     e = PyArray_GetAttrString_IgnoreException(obj, "__array_struct__");
     if (e != NULL) {
-=======
-    if ((e = PyArray_GetAttrString_Lite(obj, "__array_struct__")) != NULL) {
->>>>>>> 2a532bc0
         int nd = -1;
         if (NpyCapsule_Check(e)) {
             PyArrayInterface *inter;
@@ -709,12 +698,8 @@
     }
 
     /* obj has the __array_interface__ interface */
-<<<<<<< HEAD
     e = PyArray_GetAttrString_IgnoreException(obj, "__array_interface__");
     if (e != NULL) {
-=======
-    if ((e = PyArray_GetAttrString_Lite(obj, "__array_interface__")) != NULL) {
->>>>>>> 2a532bc0
         int nd = -1;
         if (PyDict_Check(e)) {
             PyObject *new;
@@ -1947,11 +1932,7 @@
     PyArrayObject *ret;
     char endian = NPY_NATBYTE;
 
-<<<<<<< HEAD
     attr = PyArray_GetAttrString_IgnoreException(input, "__array_struct__");
-=======
-    attr = PyArray_GetAttrString_Lite(input, "__array_struct__");
->>>>>>> 2a532bc0
     if (attr == NULL) {
         return Py_NotImplemented;
     }
@@ -2025,11 +2006,7 @@
     /* Get the memory from __array_data__ and __array_offset__ */
     /* Get the strides */
 
-<<<<<<< HEAD
     iface = PyArray_GetAttrString_IgnoreException(origin, "__array_interface__");
-=======
-    iface = PyArray_GetAttrString_Lite(origin, "__array_interface__");
->>>>>>> 2a532bc0
     if (iface == NULL) {
         return Py_NotImplemented;
     }
@@ -2245,11 +2222,7 @@
     PyObject *new;
     PyObject *array_meth;
 
-<<<<<<< HEAD
     array_meth = PyArray_GetAttrString_IgnoreException(op, "__array__");
-=======
-    array_meth = PyArray_GetAttrString_Lite(op, "__array__");
->>>>>>> 2a532bc0
     if (array_meth == NULL) {
         return Py_NotImplemented;
     }
