"""
Utility classes and functions for the polynomial modules.

This module provides: error and warning objects; a polynomial base class;
and some routines used in both the `polynomial` and `chebyshev` modules.

Functions
---------

.. autosummary::
   :toctree: generated/

   as_series    convert list of array_likes into 1-D arrays of common type.
   trimseq      remove trailing zeros.
   trimcoef     remove small trailing coefficients.
   getdomain    return the domain appropriate for a given set of abscissae.
   mapdomain    maps points between domains.
   mapparms     parameters of the linear map between domains.

"""
import operator
import functools
import warnings

import numpy as np

from numpy._core.multiarray import dragon4_positional, dragon4_scientific
from numpy.exceptions import RankWarning
from numpy.dtypes import ObjectDType

_object_dtype = ObjectDType()

__all__ = [
    'as_series', 'trimseq', 'trimcoef', 'getdomain', 'mapdomain', 'mapparms',
    'format_float']

#
# Helper functions to convert inputs to 1-D arrays
#
def trimseq(seq):
    """Remove small Poly series coefficients.

    Parameters
    ----------
    seq : sequence
        Sequence of Poly series coefficients.

    Returns
    -------
    series : sequence
        Subsequence with trailing zeros removed. If the resulting sequence
        would be empty, return the first element. The returned sequence may
        or may not be a view.

    Notes
    -----
    Do not lose the type info if the sequence contains unknown objects.

    """
    if len(seq) == 0 or seq[-1] != 0:
        return seq
    else:
        for i in range(len(seq) - 1, -1, -1):
            if seq[i] != 0:
                break
        return seq[:i+1]


def as_series(alist, trim=True, _validate_input=True, copy=True):
    """
    Return argument as a list of 1-d arrays.

    The returned list contains array(s) of dtype double, complex double, or
    object.  A 1-d argument of shape ``(N,)`` is parsed into ``N`` arrays of
    size one; a 2-d argument of shape ``(M,N)`` is parsed into ``M`` arrays
    of size ``N`` (i.e., is "parsed by row"); and a higher dimensional array
    raises a Value Error if it is not first reshaped into either a 1-d or 2-d
    array.

    Parameters
    ----------
    alist : array_like
        A 1- or 2-d array_like
    trim : boolean, optional
        When True, trailing zeros are removed from the inputs.
        When False, the inputs are passed through intact.

    Returns
    -------
    [a1, a2,...] : list of 1-D arrays
        A copy of the input data as a list of 1-d arrays.

    Raises
    ------
    ValueError
        Raised when `as_series` cannot convert its input to 1-d arrays, or at
        least one of the resulting arrays is empty.

    Examples
    --------
    >>> import numpy as np
    >>> from numpy.polynomial import polyutils as pu
    >>> a = np.arange(4)
    >>> pu.as_series(a)
    [array([0.]), array([1.]), array([2.]), array([3.])]
    >>> b = np.arange(6).reshape((2,3))
    >>> pu.as_series(b)
    [array([0., 1., 2.]), array([3., 4., 5.])]

    >>> pu.as_series((1, np.arange(3), np.arange(2, dtype=np.float16)))
    [array([1.]), array([0., 1., 2.]), array([0., 1.])]

    >>> pu.as_series([2, [1.1, 0.]])
    [array([2.]), array([1.1])]

    >>> pu.as_series([2, [1.1, 0.]], trim=False)
    [array([2.]), array([1.1, 0. ])]

    """
<<<<<<< HEAD
    if _validate_input:
        arrays = [np.array(a, ndmin=1, copy=False) for a in alist]
        for a in arrays:
            if a.size == 0:
                raise ValueError("Coefficient array is empty")
        if any(a.ndim != 1 for a in arrays):
            raise ValueError("Coefficient array is not 1-d")
    else:
        arrays = alist

=======
    arrays = [np.array(a, ndmin=1, copy=None) for a in alist]
    for a in arrays:
        if a.size == 0:
            raise ValueError("Coefficient array is empty")
    if any(a.ndim != 1 for a in arrays):
        raise ValueError("Coefficient array is not 1-d")
>>>>>>> b3ddf2fd
    if trim:
        arrays = [trimseq(a) for a in arrays]

    if any(a.dtype == _object_dtype for a in arrays):
        ret = []
        for a in arrays:
            if a.dtype != _object_dtype:
                tmp = np.empty(len(a), dtype=_object_dtype)
                tmp[:] = a[:]
                ret.append(tmp)
            else:
                ret.append(a.copy())
    else:
        try:
            dtype = np.common_type(*arrays)
        except Exception as e:
            raise ValueError("Coefficient arrays have no common type") from e
        ret = [np.array(a, copy=copy, dtype=dtype) for a in arrays]
    return ret


def trimcoef(c, tol=0):
    """
    Remove "small" "trailing" coefficients from a polynomial.

    "Small" means "small in absolute value" and is controlled by the
    parameter `tol`; "trailing" means highest order coefficient(s), e.g., in
    ``[0, 1, 1, 0, 0]`` (which represents ``0 + x + x**2 + 0*x**3 + 0*x**4``)
    both the 3-rd and 4-th order coefficients would be "trimmed."

    Parameters
    ----------
    c : array_like
        1-d array of coefficients, ordered from lowest order to highest.
    tol : number, optional
        Trailing (i.e., highest order) elements with absolute value less
        than or equal to `tol` (default value is zero) are removed.

    Returns
    -------
    trimmed : ndarray
        1-d array with trailing zeros removed.  If the resulting series
        would be empty, a series containing a single zero is returned.

    Raises
    ------
    ValueError
        If `tol` < 0

    Examples
    --------
    >>> from numpy.polynomial import polyutils as pu
    >>> pu.trimcoef((0,0,3,0,5,0,0))
    array([0.,  0.,  3.,  0.,  5.])
    >>> pu.trimcoef((0,0,1e-3,0,1e-5,0,0),1e-3) # item == tol is trimmed
    array([0.])
    >>> i = complex(0,1) # works for complex
    >>> pu.trimcoef((3e-4,1e-3*(1-i),5e-4,2e-5*(1+i)), 1e-3)
    array([0.0003+0.j   , 0.001 -0.001j])

    """
    if tol < 0:
        raise ValueError("tol must be non-negative")

    [c] = as_series([c])
    [ind] = np.nonzero(np.abs(c) > tol)
    if len(ind) == 0:
        return c[:1]*0
    else:
        return c[:ind[-1] + 1].copy()

def getdomain(x):
    """
    Return a domain suitable for given abscissae.

    Find a domain suitable for a polynomial or Chebyshev series
    defined at the values supplied.

    Parameters
    ----------
    x : array_like
        1-d array of abscissae whose domain will be determined.

    Returns
    -------
    domain : ndarray
        1-d array containing two values.  If the inputs are complex, then
        the two returned points are the lower left and upper right corners
        of the smallest rectangle (aligned with the axes) in the complex
        plane containing the points `x`. If the inputs are real, then the
        two points are the ends of the smallest interval containing the
        points `x`.

    See Also
    --------
    mapparms, mapdomain

    Examples
    --------
    >>> import numpy as np
    >>> from numpy.polynomial import polyutils as pu
    >>> points = np.arange(4)**2 - 5; points
    array([-5, -4, -1,  4])
    >>> pu.getdomain(points)
    array([-5.,  4.])
    >>> c = np.exp(complex(0,1)*np.pi*np.arange(12)/6) # unit circle
    >>> pu.getdomain(c)
    array([-1.-1.j,  1.+1.j])

    """
    [x] = as_series([x], trim=False)
    if x.dtype.char in np.typecodes['Complex']:
        rmin, rmax = x.real.min(), x.real.max()
        imin, imax = x.imag.min(), x.imag.max()
        return np.array((complex(rmin, imin), complex(rmax, imax)))
    else:
        return np.array((x.min(), x.max()))

def mapparms(old, new):
    """
    Linear map parameters between domains.

    Return the parameters of the linear map ``offset + scale*x`` that maps
    `old` to `new` such that ``old[i] -> new[i]``, ``i = 0, 1``.

    Parameters
    ----------
    old, new : array_like
        Domains. Each domain must (successfully) convert to a 1-d array
        containing precisely two values.

    Returns
    -------
    offset, scale : scalars
        The map ``L(x) = offset + scale*x`` maps the first domain to the
        second.

    See Also
    --------
    getdomain, mapdomain

    Notes
    -----
    Also works for complex numbers, and thus can be used to calculate the
    parameters required to map any line in the complex plane to any other
    line therein.

    Examples
    --------
    >>> from numpy.polynomial import polyutils as pu
    >>> pu.mapparms((-1,1),(-1,1))
    (0.0, 1.0)
    >>> pu.mapparms((1,-1),(-1,1))
    (-0.0, -1.0)
    >>> i = complex(0,1)
    >>> pu.mapparms((-i,-1),(1,i))
    ((1+1j), (1-0j))

    """
    oldlen = old[1] - old[0]
    newlen = new[1] - new[0]
    off = (old[1]*new[0] - old[0]*new[1])/oldlen
    scl = newlen/oldlen
    return off, scl

def mapdomain(x, old, new):
    """
    Apply linear map to input points.

    The linear map ``offset + scale*x`` that maps the domain `old` to
    the domain `new` is applied to the points `x`.

    Parameters
    ----------
    x : array_like
        Points to be mapped. If `x` is a subtype of ndarray the subtype
        will be preserved.
    old, new : array_like
        The two domains that determine the map.  Each must (successfully)
        convert to 1-d arrays containing precisely two values.

    Returns
    -------
    x_out : ndarray
        Array of points of the same shape as `x`, after application of the
        linear map between the two domains.

    See Also
    --------
    getdomain, mapparms

    Notes
    -----
    Effectively, this implements:

    .. math::
        x\\_out = new[0] + m(x - old[0])

    where

    .. math::
        m = \\frac{new[1]-new[0]}{old[1]-old[0]}

    Examples
    --------
    >>> import numpy as np
    >>> from numpy.polynomial import polyutils as pu
    >>> old_domain = (-1,1)
    >>> new_domain = (0,2*np.pi)
    >>> x = np.linspace(-1,1,6); x
    array([-1. , -0.6, -0.2,  0.2,  0.6,  1. ])
    >>> x_out = pu.mapdomain(x, old_domain, new_domain); x_out
    array([ 0.        ,  1.25663706,  2.51327412,  3.76991118,  5.02654825, # may vary
            6.28318531])
    >>> x - pu.mapdomain(x_out, new_domain, old_domain)
    array([0., 0., 0., 0., 0., 0.])

    Also works for complex numbers (and thus can be used to map any line in
    the complex plane to any other line therein).

    >>> i = complex(0,1)
    >>> old = (-1 - i, 1 + i)
    >>> new = (-1 + i, 1 - i)
    >>> z = np.linspace(old[0], old[1], 6); z
    array([-1. -1.j , -0.6-0.6j, -0.2-0.2j,  0.2+0.2j,  0.6+0.6j,  1. +1.j ])
    >>> new_z = pu.mapdomain(z, old, new); new_z
    array([-1.0+1.j , -0.6+0.6j, -0.2+0.2j,  0.2-0.2j,  0.6-0.6j,  1.0-1.j ]) # may vary

    """
    if type(x) not in (int, float, complex) and not isinstance(x, np.generic):
        x = np.asanyarray(x)
    off, scl = mapparms(old, new)
    return off + scl*x


def _nth_slice(i, ndim):
    sl = [np.newaxis] * ndim
    sl[i] = slice(None)
    return tuple(sl)


def _vander_nd(vander_fs, points, degrees):
    r"""
    A generalization of the Vandermonde matrix for N dimensions

    The result is built by combining the results of 1d Vandermonde matrices,

    .. math::
        W[i_0, \ldots, i_M, j_0, \ldots, j_N] = \prod_{k=0}^N{V_k(x_k)[i_0, \ldots, i_M, j_k]}

    where

    .. math::
        N &= \texttt{len(points)} = \texttt{len(degrees)} = \texttt{len(vander\_fs)} \\
        M &= \texttt{points[k].ndim} \\
        V_k &= \texttt{vander\_fs[k]} \\
        x_k &= \texttt{points[k]} \\
        0 \le j_k &\le \texttt{degrees[k]}

    Expanding the one-dimensional :math:`V_k` functions gives:

    .. math::
        W[i_0, \ldots, i_M, j_0, \ldots, j_N] = \prod_{k=0}^N{B_{k, j_k}(x_k[i_0, \ldots, i_M])}

    where :math:`B_{k,m}` is the m'th basis of the polynomial construction used along
    dimension :math:`k`. For a regular polynomial, :math:`B_{k, m}(x) = P_m(x) = x^m`.

    Parameters
    ----------
    vander_fs : Sequence[function(array_like, int) -> ndarray]
        The 1d vander function to use for each axis, such as ``polyvander``
    points : Sequence[array_like]
        Arrays of point coordinates, all of the same shape. The dtypes
        will be converted to either float64 or complex128 depending on
        whether any of the elements are complex. Scalars are converted to
        1-D arrays.
        This must be the same length as `vander_fs`.
    degrees : Sequence[int]
        The maximum degree (inclusive) to use for each axis.
        This must be the same length as `vander_fs`.

    Returns
    -------
    vander_nd : ndarray
        An array of shape ``points[0].shape + tuple(d + 1 for d in degrees)``.
    """
    n_dims = len(vander_fs)
    if n_dims != len(points):
        raise ValueError(
            f"Expected {n_dims} dimensions of sample points, got {len(points)}")
    if n_dims != len(degrees):
        raise ValueError(
            f"Expected {n_dims} dimensions of degrees, got {len(degrees)}")
    if n_dims == 0:
        raise ValueError("Unable to guess a dtype or shape when no points are given")

    # convert to the same shape and type
    points = tuple(np.asarray(tuple(points)) + 0.0)

    # produce the vandermonde matrix for each dimension, placing the last
    # axis of each in an independent trailing axis of the output
    vander_arrays = (
        vander_fs[i](points[i], degrees[i])[(...,) + _nth_slice(i, n_dims)]
        for i in range(n_dims)
    )

    # we checked this wasn't empty already, so no `initial` needed
    return functools.reduce(operator.mul, vander_arrays)


def _vander_nd_flat(vander_fs, points, degrees):
    """
    Like `_vander_nd`, but flattens the last ``len(degrees)`` axes into a single axis

    Used to implement the public ``<type>vander<n>d`` functions.
    """
    v = _vander_nd(vander_fs, points, degrees)
    return v.reshape(v.shape[:-len(degrees)] + (-1,))


def _fromroots(line_f, mul_f, roots):
    """
    Helper function used to implement the ``<type>fromroots`` functions.

    Parameters
    ----------
    line_f : function(float, float) -> ndarray
        The ``<type>line`` function, such as ``polyline``
    mul_f : function(array_like, array_like) -> ndarray
        The ``<type>mul`` function, such as ``polymul``
    roots
        See the ``<type>fromroots`` functions for more detail
    """
    if len(roots) == 0:
        return np.ones(1)
    else:
        [roots] = as_series([roots], trim=False)
        roots.sort()
        p = [line_f(-r, 1) for r in roots]
        n = len(p)
        while n > 1:
            m, r = divmod(n, 2)
            tmp = [mul_f(p[i], p[i+m]) for i in range(m)]
            if r:
                tmp[0] = mul_f(tmp[0], p[-1])
            p = tmp
            n = m
        return p[0]


def _valnd(val_f, c, *args):
    """
    Helper function used to implement the ``<type>val<n>d`` functions.

    Parameters
    ----------
    val_f : function(array_like, array_like, tensor: bool) -> array_like
        The ``<type>val`` function, such as ``polyval``
    c, args
        See the ``<type>val<n>d`` functions for more detail
    """
    args = [np.asanyarray(a) for a in args]
    shape0 = args[0].shape
    if not all(a.shape == shape0 for a in args[1:]):
        if len(args) == 3:
            raise ValueError('x, y, z are incompatible')
        elif len(args) == 2:
            raise ValueError('x, y are incompatible')
        else:
            raise ValueError('ordinates are incompatible')
    it = iter(args)
    x0 = next(it)

    # use tensor on only the first
    c = val_f(x0, c)
    for xi in it:
        c = val_f(xi, c, tensor=False)
    return c


def _gridnd(val_f, c, *args):
    """
    Helper function used to implement the ``<type>grid<n>d`` functions.

    Parameters
    ----------
    val_f : function(array_like, array_like, tensor: bool) -> array_like
        The ``<type>val`` function, such as ``polyval``
    c, args
        See the ``<type>grid<n>d`` functions for more detail
    """
    for xi in args:
        c = val_f(xi, c)
    return c


def _div(mul_f, c1, c2):
    """
    Helper function used to implement the ``<type>div`` functions.

    Implementation uses repeated subtraction of c2 multiplied by the nth basis.
    For some polynomial types, a more efficient approach may be possible.

    Parameters
    ----------
    mul_f : function(array_like, array_like) -> array_like
        The ``<type>mul`` function, such as ``polymul``
    c1, c2
        See the ``<type>div`` functions for more detail
    """
    # c1, c2 are trimmed copies
    [c1, c2] = as_series([c1, c2])
    if c2[-1] == 0:
        raise ZeroDivisionError  # FIXME: add message with details to exception

    lc1 = len(c1)
    lc2 = len(c2)
    if lc1 < lc2:
        return c1[:1]*0, c1
    elif lc2 == 1:
        return c1/c2[-1], c1[:1]*0
    else:
        quo = np.empty(lc1 - lc2 + 1, dtype=c1.dtype)
        rem = c1
        for i in range(lc1 - lc2, - 1, -1):
            p = mul_f([0]*i + [1], c2)
            q = rem[-1]/p[-1]
            rem = rem[:-1] - q*p[:-1]
            quo[i] = q
        return quo, trimseq(rem)


def _add(c1, c2):
    """ Helper function used to implement the ``<type>add`` functions. """
    # c1, c2 are trimmed copies
    [c1, c2] = as_series([c1, c2])
    if len(c1) > len(c2):
        c1[:c2.size] += c2
        ret = c1
    else:
        c2[:c1.size] += c1
        ret = c2
    return trimseq(ret)


def _sub(c1, c2):
    """ Helper function used to implement the ``<type>sub`` functions. """
    # c1, c2 are trimmed copies
    [c1, c2] = as_series([c1, c2])
    if len(c1) > len(c2):
        c1[:c2.size] -= c2
        ret = c1
    else:
        c2 = -c2
        c2[:c1.size] += c1
        ret = c2
    return trimseq(ret)


def _fit(vander_f, x, y, deg, rcond=None, full=False, w=None):
    """
    Helper function used to implement the ``<type>fit`` functions.

    Parameters
    ----------
    vander_f : function(array_like, int) -> ndarray
        The 1d vander function, such as ``polyvander``
    c1, c2
        See the ``<type>fit`` functions for more detail
    """
    x = np.asarray(x) + 0.0
    y = np.asarray(y) + 0.0
    deg = np.asarray(deg)

    # check arguments.
    if deg.ndim > 1 or deg.dtype.kind not in 'iu' or deg.size == 0:
        raise TypeError("deg must be an int or non-empty 1-D array of int")
    if deg.min() < 0:
        raise ValueError("expected deg >= 0")
    if x.ndim != 1:
        raise TypeError("expected 1D vector for x")
    if x.size == 0:
        raise TypeError("expected non-empty vector for x")
    if y.ndim < 1 or y.ndim > 2:
        raise TypeError("expected 1D or 2D array for y")
    if len(x) != len(y):
        raise TypeError("expected x and y to have same length")

    if deg.ndim == 0:
        lmax = deg
        order = lmax + 1
        van = vander_f(x, lmax)
    else:
        deg = np.sort(deg)
        lmax = deg[-1]
        order = len(deg)
        van = vander_f(x, lmax)[:, deg]

    # set up the least squares matrices in transposed form
    lhs = van.T
    rhs = y.T
    if w is not None:
        w = np.asarray(w) + 0.0
        if w.ndim != 1:
            raise TypeError("expected 1D vector for w")
        if len(x) != len(w):
            raise TypeError("expected x and w to have same length")
        # apply weights. Don't use inplace operations as they
        # can cause problems with NA.
        lhs = lhs * w
        rhs = rhs * w

    # set rcond
    if rcond is None:
        rcond = len(x)*np.finfo(x.dtype).eps

    # Determine the norms of the design matrix columns.
    if issubclass(lhs.dtype.type, np.complexfloating):
        scl = np.sqrt((np.square(lhs.real) + np.square(lhs.imag)).sum(1))
    else:
        scl = np.sqrt(np.square(lhs).sum(1))
    scl[scl == 0] = 1

    # Solve the least squares problem.
    c, resids, rank, s = np.linalg.lstsq(lhs.T/scl, rhs.T, rcond)
    c = (c.T/scl).T

    # Expand c to include non-fitted coefficients which are set to zero
    if deg.ndim > 0:
        if c.ndim == 2:
            cc = np.zeros((lmax+1, c.shape[1]), dtype=c.dtype)
        else:
            cc = np.zeros(lmax+1, dtype=c.dtype)
        cc[deg] = c
        c = cc

    # warn on rank reduction
    if rank != order and not full:
        msg = "The fit may be poorly conditioned"
        warnings.warn(msg, RankWarning, stacklevel=2)

    if full:
        return c, [resids, rank, s, rcond]
    else:
        return c


def _pow(mul_f, c, pow, maxpower):
    """
    Helper function used to implement the ``<type>pow`` functions.

    Parameters
    ----------
    mul_f : function(array_like, array_like) -> ndarray
        The ``<type>mul`` function, such as ``polymul``
    c : array_like
        1-D array of array of series coefficients
    pow, maxpower
        See the ``<type>pow`` functions for more detail
    """
    # c is a trimmed copy
    [c] = as_series([c])
    power = int(pow)
    if power != pow or power < 0:
        raise ValueError("Power must be a non-negative integer.")
    elif maxpower is not None and power > maxpower:
        raise ValueError("Power is too large")
    elif power == 0:
        return np.array([1], dtype=c.dtype)
    elif power == 1:
        return c
    else:
        # This can be made more efficient by using powers of two
        # in the usual way.
        prd = c
        for i in range(2, power + 1):
            prd = mul_f(prd, c)
        return prd


def _as_int(x, desc):
    """
    Like `operator.index`, but emits a custom exception when passed an
    incorrect type

    Parameters
    ----------
    x : int-like
        Value to interpret as an integer
    desc : str
        description to include in any error message

    Raises
    ------
    TypeError : if x is a float or non-numeric
    """
    try:
        return operator.index(x)
    except TypeError as e:
        raise TypeError(f"{desc} must be an integer, received {x}") from e


def format_float(x, parens=False):
    if not np.issubdtype(type(x), np.floating):
        return str(x)

    opts = np.get_printoptions()

    if np.isnan(x):
        return opts['nanstr']
    elif np.isinf(x):
        return opts['infstr']

    exp_format = False
    if x != 0:
        a = np.abs(x)
        if a >= 1.e8 or a < 10**min(0, -(opts['precision']-1)//2):
            exp_format = True

    trim, unique = '0', True
    if opts['floatmode'] == 'fixed':
        trim, unique = 'k', False

    if exp_format:
        s = dragon4_scientific(x, precision=opts['precision'],
                               unique=unique, trim=trim,
                               sign=opts['sign'] == '+')
        if parens:
            s = '(' + s + ')'
    else:
        s = dragon4_positional(x, precision=opts['precision'],
                               fractional=True,
                               unique=unique, trim=trim,
                               sign=opts['sign'] == '+')
    return s<|MERGE_RESOLUTION|>--- conflicted
+++ resolved
@@ -117,9 +117,8 @@
     [array([2.]), array([1.1, 0. ])]
 
     """
-<<<<<<< HEAD
     if _validate_input:
-        arrays = [np.array(a, ndmin=1, copy=False) for a in alist]
+        arrays = [np.array(a, ndmin=1, copy=None) for a in alist]
         for a in arrays:
             if a.size == 0:
                 raise ValueError("Coefficient array is empty")
@@ -128,14 +127,6 @@
     else:
         arrays = alist
 
-=======
-    arrays = [np.array(a, ndmin=1, copy=None) for a in alist]
-    for a in arrays:
-        if a.size == 0:
-            raise ValueError("Coefficient array is empty")
-    if any(a.ndim != 1 for a in arrays):
-        raise ValueError("Coefficient array is not 1-d")
->>>>>>> b3ddf2fd
     if trim:
         arrays = [trimseq(a) for a in arrays]
 
